use crate::{os_input_output::ServerOsApi, panes::PaneId, tab::Pane};
use cassowary::{
    strength::{REQUIRED, STRONG},
    Solver, Variable,
    WeightedRelation::*,
};
use std::{
    collections::{BTreeMap, HashMap, HashSet},
    ops::Not,
};
use zellij_utils::pane_size::{Constraint, Dimension, PaneGeom, Size};

const GAP_SIZE: usize = 1; // Panes are separated by this number of rows / columns

pub struct PaneResizer<'a> {
    panes: &'a mut BTreeMap<PaneId, Box<dyn Pane>>,
    vars: BTreeMap<PaneId, (Variable, Variable)>,
    solver: Solver,
    os_api: &'a mut Box<dyn ServerOsApi>,
}

#[derive(Debug, Clone, Copy)]
enum Direction {
    Horizontal,
    Vertical,
}

impl Not for Direction {
    type Output = Self;

    fn not(self) -> Self::Output {
        match self {
            Direction::Horizontal => Direction::Vertical,
            Direction::Vertical => Direction::Horizontal,
        }
    }
}

// FIXME: Just hold a mutable Pane reference instead of the PaneId, fixed, pos, and size?
// Do this after panes are no longer trait-objects!
#[derive(Debug, Clone, Copy)]
struct Span {
    pid: PaneId,
    direction: Direction,
    pos: usize,
    size: Dimension,
    // FIXME: The solver shouldn't need to touch positions!
    pos_var: Variable,
    size_var: Variable,
}

// TODO: currently there are some functions here duplicated with Tab
// all resizing functions should move here

impl<'a> PaneResizer<'a> {
    pub fn new(
        panes: &'a mut BTreeMap<PaneId, Box<dyn Pane>>,
        os_api: &'a mut Box<dyn ServerOsApi>,
    ) -> Self {
<<<<<<< HEAD
        let mut vars = BTreeMap::new();
        for &k in panes.keys() {
            vars.insert(k, (Variable::new(), Variable::new()));
        }
        PaneResizer {
            panes,
            vars,
            solver: Solver::new(),
            os_api,
        }
    }

    pub fn resize(&mut self, new_size: Size) -> Option<(usize, usize)> {
        // FIXME: Please don't forget that using this type for window sizes is dumb!
        // `new_size.cols` should be a plain usize!!!
        // let spans = self.solve_direction(Direction::Horizontal, new_size.cols.as_usize())?;
        // self.apply_spans(&spans);
        self.layout_direction(Direction::Horizontal, new_size.cols);
        /*
        log::info!("Finished the Horizontal resize:");
        for (id, pane) in self.panes.iter() {
            let PaneGeom { x, y, rows, cols } = pane.position_and_size();
            log::info!(
                "\n\tID: {:?}\n\tX: {:?}\n\tY: {:?}\n\tRows: {:?}\n\tCols: {:?}",
                id,
                x,
                y,
                rows,
                cols
=======
        PaneResizer { panes, os_api }
    }
    pub fn resize(
        &mut self,
        mut current_size: PositionAndSize,
        new_size: PositionAndSize,
    ) -> Option<(isize, isize)> {
        // (column_difference, row_difference)
        let mut successfully_resized = false;
        let mut column_difference: isize = 0;
        let mut row_difference: isize = 0;
        match new_size.cols.cmp(&current_size.cols) {
            Ordering::Greater => {
                let increase_by = new_size.cols - current_size.cols;
                if let Some(panes_to_resize) = find_increasable_vertical_chain(
                    self.panes,
                    increase_by,
                    current_size.cols,
                    current_size.rows,
                ) {
                    self.increase_panes_right_and_push_adjacents_right(
                        panes_to_resize,
                        increase_by,
                    );
                    column_difference = new_size.cols as isize - current_size.cols as isize;
                    current_size.cols = (current_size.cols as isize + column_difference) as usize;
                    successfully_resized = true;
                };
            }
            Ordering::Less => {
                let reduce_by = current_size.cols - new_size.cols;
                if let Some(panes_to_resize) = find_reducible_vertical_chain(
                    self.panes,
                    reduce_by,
                    current_size.cols,
                    current_size.rows,
                ) {
                    self.reduce_panes_left_and_pull_adjacents_left(panes_to_resize, reduce_by);
                    column_difference = new_size.cols as isize - current_size.cols as isize;
                    current_size.cols = (current_size.cols as isize + column_difference) as usize;
                    successfully_resized = true;
                };
            }
            Ordering::Equal => (),
        }
        match new_size.rows.cmp(&current_size.rows) {
            Ordering::Greater => {
                let increase_by = new_size.rows - current_size.rows;
                if let Some(panes_to_resize) = find_increasable_horizontal_chain(
                    self.panes,
                    increase_by,
                    current_size.cols,
                    current_size.rows,
                ) {
                    self.increase_panes_down_and_push_down_adjacents(panes_to_resize, increase_by);
                    row_difference = new_size.rows as isize - current_size.rows as isize;
                    current_size.rows = (current_size.rows as isize + row_difference) as usize;
                    successfully_resized = true;
                };
            }
            Ordering::Less => {
                let reduce_by = current_size.rows - new_size.rows;
                if let Some(panes_to_resize) = find_reducible_horizontal_chain(
                    self.panes,
                    reduce_by,
                    current_size.cols,
                    current_size.rows,
                ) {
                    self.reduce_panes_up_and_pull_adjacents_up(panes_to_resize, reduce_by);
                    row_difference = new_size.rows as isize - current_size.rows as isize;
                    current_size.rows = (current_size.rows as isize + row_difference) as usize;
                    successfully_resized = true;
                };
            }
            Ordering::Equal => (),
        }
        if successfully_resized {
            Some((column_difference, row_difference))
        } else {
            None
        }
    }
    fn reduce_panes_left_and_pull_adjacents_left(
        &mut self,
        panes_to_reduce: Vec<PaneId>,
        reduce_by: usize,
    ) {
        let mut pulled_panes: HashSet<PaneId> = HashSet::new();
        for pane_id in panes_to_reduce {
            let (pane_x, pane_y, pane_columns, pane_rows) = {
                let pane = self.panes.get(&pane_id).unwrap();
                (pane.x(), pane.y(), pane.columns(), pane.rows())
            };
            let panes_to_pull = self.panes.values_mut().filter(|p| {
                p.x() >= pane_x + pane_columns
                    && (p.y() <= pane_y && p.y() + p.rows() >= pane_y
                        || p.y() >= pane_y && p.y() + p.rows() <= pane_y + pane_rows)
            });
            for pane in panes_to_pull {
                if !pulled_panes.contains(&pane.pid()) {
                    pane.pull_left(reduce_by);
                    pulled_panes.insert(pane.pid());
                }
            }
            self.reduce_pane_width_left(&pane_id, reduce_by);
        }
    }
    fn reduce_panes_up_and_pull_adjacents_up(
        &mut self,
        panes_to_reduce: Vec<PaneId>,
        reduce_by: usize,
    ) {
        let mut pulled_panes: HashSet<PaneId> = HashSet::new();
        for pane_id in panes_to_reduce {
            let (pane_x, pane_y, pane_columns, pane_rows) = {
                let pane = self.panes.get(&pane_id).unwrap();
                (pane.x(), pane.y(), pane.columns(), pane.rows())
            };
            let panes_to_pull = self.panes.values_mut().filter(|p| {
                p.y() >= pane_y + pane_rows
                    && (p.x() <= pane_x && p.x() + p.columns() >= pane_x
                        || p.x() >= pane_x && p.x() + p.columns() <= pane_x + pane_columns)
            });
            for pane in panes_to_pull {
                if !pulled_panes.contains(&pane.pid()) {
                    pane.pull_up(reduce_by);
                    pulled_panes.insert(pane.pid());
                }
            }
            self.reduce_pane_height_up(&pane_id, reduce_by);
        }
    }
    fn increase_panes_down_and_push_down_adjacents(
        &mut self,
        panes_to_increase: Vec<PaneId>,
        increase_by: usize,
    ) {
        let mut pushed_panes: HashSet<PaneId> = HashSet::new();
        for pane_id in panes_to_increase {
            let (pane_x, pane_y, pane_columns, pane_rows) = {
                let pane = self.panes.get(&pane_id).unwrap();
                (pane.x(), pane.y(), pane.columns(), pane.rows())
            };
            let panes_to_push = self.panes.values_mut().filter(|p| {
                p.y() >= pane_y + pane_rows
                    && (p.x() <= pane_x && p.x() + p.columns() >= pane_x
                        || p.x() >= pane_x && p.x() + p.columns() <= pane_x + pane_columns)
            });
            for pane in panes_to_push {
                if !pushed_panes.contains(&pane.pid()) {
                    pane.push_down(increase_by);
                    pushed_panes.insert(pane.pid());
                }
            }
            self.increase_pane_height_down(&pane_id, increase_by);
        }
    }
    fn increase_panes_right_and_push_adjacents_right(
        &mut self,
        panes_to_increase: Vec<PaneId>,
        increase_by: usize,
    ) {
        let mut pushed_panes: HashSet<PaneId> = HashSet::new();
        for pane_id in panes_to_increase {
            let (pane_x, pane_y, pane_columns, pane_rows) = {
                let pane = self.panes.get(&pane_id).unwrap();
                (pane.x(), pane.y(), pane.columns(), pane.rows())
            };
            let panes_to_push = self.panes.values_mut().filter(|p| {
                p.x() >= pane_x + pane_columns
                    && (p.y() <= pane_y && p.y() + p.rows() >= pane_y
                        || p.y() >= pane_y && p.y() + p.rows() <= pane_y + pane_rows)
            });
            for pane in panes_to_push {
                if !pushed_panes.contains(&pane.pid()) {
                    pane.push_right(increase_by);
                    pushed_panes.insert(pane.pid());
                }
            }
            self.increase_pane_width_right(&pane_id, increase_by);
        }
    }
    fn reduce_pane_height_up(&mut self, id: &PaneId, count: usize) {
        let pane = self.panes.get_mut(id).unwrap();
        pane.reduce_height_up(count);
        if let PaneId::Terminal(pid) = id {
            self.os_api.set_terminal_size_using_fd(
                *pid,
                pane.get_content_columns() as u16,
                pane.get_content_rows() as u16,
            );
        }
    }
    fn increase_pane_height_down(&mut self, id: &PaneId, count: usize) {
        let pane = self.panes.get_mut(id).unwrap();
        pane.increase_height_down(count);
        if let PaneId::Terminal(pid) = pane.pid() {
            self.os_api.set_terminal_size_using_fd(
                pid,
                pane.get_content_columns() as u16,
                pane.get_content_rows() as u16,
            );
        }
    }
    fn increase_pane_width_right(&mut self, id: &PaneId, count: usize) {
        let pane = self.panes.get_mut(id).unwrap();
        pane.increase_width_right(count);
        if let PaneId::Terminal(pid) = pane.pid() {
            self.os_api.set_terminal_size_using_fd(
                pid,
                pane.get_content_columns() as u16,
                pane.get_content_rows() as u16,
>>>>>>> fde38dcb
            );
        }
        */
        self.solver.reset();
        self.layout_direction(Direction::Vertical, new_size.rows);
        //let spans = self.solve_direction(Direction::Vertical, new_size.rows.as_usize())?;
        //self.apply_spans(&spans);
        Some((new_size.cols, new_size.rows))
    }
<<<<<<< HEAD

    fn layout_direction(&mut self, direction: Direction, new_size: usize) -> Option<()> {
        let spans = self.solve_direction(direction, new_size)?;
        for span in &spans {
            log::info!("ID: {:?}; Size: {}", span.pid, span.size.as_usize());
=======
    fn reduce_pane_width_left(&mut self, id: &PaneId, count: usize) {
        let pane = self.panes.get_mut(id).unwrap();
        pane.reduce_width_left(count);
        if let PaneId::Terminal(pid) = pane.pid() {
            self.os_api.set_terminal_size_using_fd(
                pid,
                pane.get_content_columns() as u16,
                pane.get_content_rows() as u16,
            );
>>>>>>> fde38dcb
        }
        self.apply_spans(&spans);
        // FIXME: This is beyond stupid. I need to break this code up so this useless return isn't
        // needed... Maybe up in `resize`: solve -> discretize_spans -> apply_spans
        Some(())
    }

<<<<<<< HEAD
    fn solve_direction(&mut self, direction: Direction, space: usize) -> Option<Vec<Span>> {
        let mut grid = Vec::new();
        for boundary in self.grid_boundaries(direction) {
            log::info!("Boundary: {:?}", boundary);
            grid.push(self.spans_in_boundary(direction, boundary));
=======
fn find_next_increasable_horizontal_pane(
    panes: &BTreeMap<PaneId, Box<dyn Pane>>,
    right_of: &dyn Pane,
    increase_by: usize,
) -> Option<PaneId> {
    let next_pane_candidates = panes.values().filter(
        |p| p.x() == right_of.x() + right_of.columns() && p.horizontally_overlaps_with(right_of), // TODO: the name here is wrong, it should be vertically_overlaps_with
    );
    let resizable_candidates =
        next_pane_candidates.filter(|p| p.can_increase_height_by(increase_by));
    resizable_candidates.fold(None, |next_pane_id, p| match next_pane_id {
        Some(next_pane) => {
            let next_pane = panes.get(&next_pane).unwrap();
            if next_pane.y() < p.y() {
                next_pane_id
            } else {
                Some(p.pid())
            }
>>>>>>> fde38dcb
        }
        let dbg_grid: Vec<Vec<PaneId>> = grid
            .iter()
            .map(|r| r.iter().map(|s| s.pid).collect())
            .collect();
        log::info!("Grid: {:#?}\nSpace: {}", dbg_grid, space);

<<<<<<< HEAD
        let constraints: Vec<_> = grid
            .iter()
            .flat_map(|s| constrain_spans(space, s))
            .collect();

        // FIXME: This line needs to be restored before merging!
        //self.solver.add_constraints(&constraints).ok()?;
        self.solver.add_constraints(&constraints).unwrap();
        // FIXME: This chunk needs to be broken up into smaller functions!
        let mut rounded_sizes = HashMap::new();
        // FIXME: This should loop over something flattened, not be a nested loop
        for spans in &mut grid {
            for span in spans.iter_mut() {
                let size = self.solver.get_value(span.size_var);
                rounded_sizes.insert(span.size_var, size as isize);
            }
        }
        let mut finalised = Vec::new();
        for spans in &mut grid {
            let mut rounded_size = 0;
            for span in spans.iter_mut() {
                rounded_size += rounded_sizes[&span.size_var] + GAP_SIZE as isize;
=======
fn find_next_increasable_vertical_pane(
    panes: &BTreeMap<PaneId, Box<dyn Pane>>,
    below: &dyn Pane,
    increase_by: usize,
) -> Option<PaneId> {
    let next_pane_candidates = panes.values().filter(
        |p| p.y() == below.y() + below.rows() && p.vertically_overlaps_with(below), // TODO: the name here is wrong, it should be horizontally_overlaps_with
    );
    let resizable_candidates =
        next_pane_candidates.filter(|p| p.can_increase_width_by(increase_by));
    resizable_candidates.fold(None, |next_pane_id, p| match next_pane_id {
        Some(next_pane) => {
            let next_pane = panes.get(&next_pane).unwrap();
            if next_pane.x() < p.x() {
                next_pane_id
            } else {
                Some(p.pid())
            }
        }
        None => Some(p.pid()),
    })
}

fn find_next_reducible_vertical_pane(
    panes: &BTreeMap<PaneId, Box<dyn Pane>>,
    below: &dyn Pane,
    reduce_by: usize,
) -> Option<PaneId> {
    let next_pane_candidates = panes.values().filter(
        |p| p.y() == below.y() + below.rows() && p.vertically_overlaps_with(below), // TODO: the name here is wrong, it should be horizontally_overlaps_with
    );
    let resizable_candidates = next_pane_candidates.filter(|p| p.can_reduce_width_by(reduce_by));
    resizable_candidates.fold(None, |next_pane_id, p| match next_pane_id {
        Some(next_pane) => {
            let next_pane = panes.get(&next_pane).unwrap();
            if next_pane.x() < p.x() {
                next_pane_id
            } else {
                Some(p.pid())
            }
        }
        None => Some(p.pid()),
    })
}

fn find_next_reducible_horizontal_pane(
    panes: &BTreeMap<PaneId, Box<dyn Pane>>,
    right_of: &dyn Pane,
    reduce_by: usize,
) -> Option<PaneId> {
    let next_pane_candidates = panes.values().filter(
        |p| p.x() == right_of.x() + right_of.columns() && p.horizontally_overlaps_with(right_of), // TODO: the name here is wrong, it should be vertically_overlaps_with
    );
    let resizable_candidates = next_pane_candidates.filter(|p| p.can_reduce_height_by(reduce_by));
    resizable_candidates.fold(None, |next_pane_id, p| match next_pane_id {
        Some(next_pane) => {
            let next_pane = panes.get(&next_pane).unwrap();
            if next_pane.y() < p.y() {
                next_pane_id
            } else {
                Some(p.pid())
>>>>>>> fde38dcb
            }
            rounded_size -= GAP_SIZE as isize;
            let mut error = space as isize - rounded_size as isize;
            let mut flex_spans: Vec<&mut Span> = spans
                .iter_mut()
                .filter(|s| !s.size.is_fixed() && !finalised.contains(&s.pid))
                .collect();
            // FIXME: Reverse the order when shrinking panes (to shrink the largest)
            flex_spans.sort_by_key(|s| rounded_sizes[&s.size_var]);
            if error < 0 {
                flex_spans.reverse();
            }
            log::info!("Finalised: {:?}", &finalised);
            for span in flex_spans {
                log::info!("Error: {}", error);
                // FIXME: If this causes errors, `i % flex_spans.len()`
                *rounded_sizes.get_mut(&span.size_var).unwrap() += error.signum();
                error -= error.signum();
            }
            finalised.extend(spans.iter().map(|s| s.pid));
        }
<<<<<<< HEAD
        for spans in &mut grid {
            let mut offset = 0;
            for span in spans.iter_mut() {
                span.pos = offset;
                let sz = rounded_sizes[&span.size_var];
                // FIXME: This could be 1, but the pane render seems to choke on that?
                if sz < 1 {
                    return None;
=======
        None => Some(p.pid()),
    })
}

fn find_increasable_horizontal_chain(
    panes: &BTreeMap<PaneId, Box<dyn Pane>>,
    increase_by: usize,
    screen_width: usize,
    screen_height: usize, // TODO: this is the previous size (make this clearer)
) -> Option<Vec<PaneId>> {
    let mut horizontal_coordinate = 0;
    loop {
        if horizontal_coordinate == screen_height {
            return None;
        }

        match panes
            .values()
            .find(|p| p.x() == 0 && p.y() == horizontal_coordinate)
        {
            Some(leftmost_pane) => {
                if !leftmost_pane.can_increase_height_by(increase_by) {
                    horizontal_coordinate = leftmost_pane.y() + leftmost_pane.rows();
                    continue;
                }
                let mut panes_to_resize = vec![];
                let mut current_pane = leftmost_pane;
                loop {
                    panes_to_resize.push(current_pane.pid());
                    if current_pane.x() + current_pane.columns() == screen_width {
                        return Some(panes_to_resize);
                    }
                    match find_next_increasable_horizontal_pane(
                        panes,
                        current_pane.as_ref(),
                        increase_by,
                    ) {
                        Some(next_pane_id) => {
                            current_pane = panes.get(&next_pane_id).unwrap();
                        }
                        None => {
                            horizontal_coordinate = leftmost_pane.y() + leftmost_pane.rows();
                            break;
                        }
                    };
>>>>>>> fde38dcb
                }
                span.size.set_inner(sz as usize);
                offset += span.size.as_usize() + GAP_SIZE;
            }
            if offset - GAP_SIZE != space {
                log::error!("\n\n\nThe spans don't add up properly!\n\n\n");
            }
        }
        Some(grid.into_iter().flatten().collect())
    }

    // FIXME: Functions like this should have unit tests!
    fn grid_boundaries(&self, direction: Direction) -> Vec<(usize, usize)> {
        // Select the spans running *perpendicular* to the direction of resize
        let spans: Vec<Span> = self
            .panes
            .values()
            .map(|p| self.get_span(!direction, p.as_ref()))
            .collect();

        let mut last_edge = 0;
        let mut bounds = Vec::new();
        let mut edges: Vec<usize> = spans
            .iter()
            .map(|s| s.pos + s.size.as_usize() + 1)
            .collect();
        edges.sort_unstable();
        edges.dedup();
        for next in edges {
            let next_edge = next;
            bounds.push((last_edge, next_edge));
            last_edge = next_edge;
        }
        bounds
    }

    fn spans_in_boundary(&self, direction: Direction, boundary: (usize, usize)) -> Vec<Span> {
        let bwn = |v, (s, e)| s <= v && v < e;
        let mut spans: Vec<_> = self
            .panes
            .values()
<<<<<<< HEAD
            .filter(|p| {
                let s = self.get_span(!direction, p.as_ref());
                let span_bounds = (s.pos, s.pos + s.size.as_usize());
                // FIXME: This needs some cleaning up! These conditions are ridiculous!
                bwn(span_bounds.0, boundary)
                    || bwn(span_bounds.1, boundary)
                    || (bwn(boundary.0, span_bounds)
                        && (bwn(boundary.1, span_bounds) || boundary.1 == span_bounds.1))
            })
            .map(|p| self.get_span(direction, p.as_ref()))
            .collect();
        spans.sort_unstable_by_key(|s| s.pos);
        spans
=======
            .find(|p| p.y() == 0 && p.x() == vertical_coordinate)
        {
            Some(topmost_pane) => {
                if !topmost_pane.can_increase_width_by(increase_by) {
                    vertical_coordinate = topmost_pane.x() + topmost_pane.columns();
                    continue;
                }
                let mut panes_to_resize = vec![];
                let mut current_pane = topmost_pane;
                loop {
                    panes_to_resize.push(current_pane.pid());
                    if current_pane.y() + current_pane.rows() == screen_height {
                        return Some(panes_to_resize);
                    }
                    match find_next_increasable_vertical_pane(
                        panes,
                        current_pane.as_ref(),
                        increase_by,
                    ) {
                        Some(next_pane_id) => {
                            current_pane = panes.get(&next_pane_id).unwrap();
                        }
                        None => {
                            vertical_coordinate = topmost_pane.x() + topmost_pane.columns();
                            break;
                        }
                    };
                }
            }
            None => {
                return None;
            }
        }
>>>>>>> fde38dcb
    }

    fn get_span(&self, direction: Direction, pane: &dyn Pane) -> Span {
        let pas = pane.position_and_size();
        let (pos_var, size_var) = self.vars[&pane.pid()];
        match direction {
            Direction::Horizontal => Span {
                pid: pane.pid(),
                direction,
                pos: pas.x,
                size: pas.cols,
                pos_var,
                size_var,
            },
            Direction::Vertical => Span {
                pid: pane.pid(),
                direction,
                pos: pas.y,
                size: pas.rows,
                pos_var,
                size_var,
            },
        }
    }

<<<<<<< HEAD
    fn apply_spans(&mut self, spans: &[Span]) {
        for span in spans {
            log::info!("Applying span: {:#?}", span);
            let pane = self.panes.get_mut(&span.pid).unwrap();
            match span.direction {
                Direction::Horizontal => pane.change_pos_and_size(&PaneGeom {
                    x: span.pos,
                    cols: span.size,
                    ..pane.position_and_size()
                }),
                Direction::Vertical => pane.change_pos_and_size(&PaneGeom {
                    y: span.pos,
                    rows: span.size,
                    ..pane.position_and_size()
                }),
=======
        match panes
            .values()
            .find(|p| p.x() == 0 && p.y() == horizontal_coordinate)
        {
            Some(leftmost_pane) => {
                if !leftmost_pane.can_reduce_height_by(reduce_by) {
                    horizontal_coordinate = leftmost_pane.y() + leftmost_pane.rows();
                    continue;
                }
                let mut panes_to_resize = vec![];
                let mut current_pane = leftmost_pane;
                loop {
                    panes_to_resize.push(current_pane.pid());
                    if current_pane.x() + current_pane.columns() == screen_width {
                        return Some(panes_to_resize);
                    }
                    match find_next_reducible_horizontal_pane(
                        panes,
                        current_pane.as_ref(),
                        reduce_by,
                    ) {
                        Some(next_pane_id) => {
                            current_pane = panes.get(&next_pane_id).unwrap();
                        }
                        None => {
                            horizontal_coordinate = leftmost_pane.y() + leftmost_pane.rows();
                            break;
                        }
                    };
                }
>>>>>>> fde38dcb
            }
            if let PaneId::Terminal(pid) = pane.pid() {
                log::info!("Starting to set {:?} terminal size", pid);
                self.os_api
                    .set_terminal_size_using_fd(pid, pane.cols() as u16, pane.rows() as u16);
                log::info!("Finished setting terminal size!");
            }
        }
    }
}

fn constrain_spans(space: usize, spans: &[Span]) -> HashSet<cassowary::Constraint> {
    let mut constraints = HashSet::new();

<<<<<<< HEAD
    // The first span needs to start at 0
    constraints.insert(spans[0].pos_var | EQ(REQUIRED) | 0.0);

    // Calculating "flexible" space (space not consumed by fixed-size spans)
    let gap_space = GAP_SIZE * (spans.len() - 1);
    let new_flex_space = spans.iter().fold(space.saturating_sub(gap_space), |a, s| {
        if let Constraint::Fixed(sz) = s.size.constraint {
            a.saturating_sub(sz)
        } else {
            a
=======
        match panes
            .values()
            .find(|p| p.y() == 0 && p.x() == vertical_coordinate)
        {
            Some(topmost_pane) => {
                if !topmost_pane.can_reduce_width_by(increase_by) {
                    vertical_coordinate = topmost_pane.x() + topmost_pane.columns();
                    continue;
                }
                let mut panes_to_resize = vec![];
                let mut current_pane = topmost_pane;
                loop {
                    panes_to_resize.push(current_pane.pid());
                    if current_pane.y() + current_pane.rows() == screen_height {
                        return Some(panes_to_resize);
                    }
                    match find_next_reducible_vertical_pane(
                        panes,
                        current_pane.as_ref(),
                        increase_by,
                    ) {
                        Some(next_pane_id) => {
                            current_pane = panes.get(&next_pane_id).unwrap();
                        }
                        None => {
                            vertical_coordinate = topmost_pane.x() + topmost_pane.columns();
                            break;
                        }
                    };
                }
            }
            None => {
                return None;
            }
>>>>>>> fde38dcb
        }
    });

    // Keep spans stuck together
    for pair in spans.windows(2) {
        let (ls, rs) = (pair[0], pair[1]);
        constraints
            .insert((ls.pos_var + ls.size_var + GAP_SIZE as f64) | EQ(REQUIRED) | rs.pos_var);
    }

    // Try to maintain ratios and lock non-flexible sizes
    for span in spans {
        match span.size.constraint {
            Constraint::Fixed(s) => constraints.insert(span.size_var | EQ(REQUIRED) | s as f64),
            Constraint::Percent(p) => constraints
                .insert((span.size_var / new_flex_space as f64) | EQ(STRONG) | (p / 100.0)),
        };
    }

    // The last pane needs to end at the end of the space
    let last = spans.last().unwrap();
    constraints.insert((last.pos_var + last.size_var) | EQ(REQUIRED) | space as f64);

    constraints
}<|MERGE_RESOLUTION|>--- conflicted
+++ resolved
@@ -57,7 +57,6 @@
         panes: &'a mut BTreeMap<PaneId, Box<dyn Pane>>,
         os_api: &'a mut Box<dyn ServerOsApi>,
     ) -> Self {
-<<<<<<< HEAD
         let mut vars = BTreeMap::new();
         for &k in panes.keys() {
             vars.insert(k, (Variable::new(), Variable::new()));
@@ -87,220 +86,6 @@
                 y,
                 rows,
                 cols
-=======
-        PaneResizer { panes, os_api }
-    }
-    pub fn resize(
-        &mut self,
-        mut current_size: PositionAndSize,
-        new_size: PositionAndSize,
-    ) -> Option<(isize, isize)> {
-        // (column_difference, row_difference)
-        let mut successfully_resized = false;
-        let mut column_difference: isize = 0;
-        let mut row_difference: isize = 0;
-        match new_size.cols.cmp(&current_size.cols) {
-            Ordering::Greater => {
-                let increase_by = new_size.cols - current_size.cols;
-                if let Some(panes_to_resize) = find_increasable_vertical_chain(
-                    self.panes,
-                    increase_by,
-                    current_size.cols,
-                    current_size.rows,
-                ) {
-                    self.increase_panes_right_and_push_adjacents_right(
-                        panes_to_resize,
-                        increase_by,
-                    );
-                    column_difference = new_size.cols as isize - current_size.cols as isize;
-                    current_size.cols = (current_size.cols as isize + column_difference) as usize;
-                    successfully_resized = true;
-                };
-            }
-            Ordering::Less => {
-                let reduce_by = current_size.cols - new_size.cols;
-                if let Some(panes_to_resize) = find_reducible_vertical_chain(
-                    self.panes,
-                    reduce_by,
-                    current_size.cols,
-                    current_size.rows,
-                ) {
-                    self.reduce_panes_left_and_pull_adjacents_left(panes_to_resize, reduce_by);
-                    column_difference = new_size.cols as isize - current_size.cols as isize;
-                    current_size.cols = (current_size.cols as isize + column_difference) as usize;
-                    successfully_resized = true;
-                };
-            }
-            Ordering::Equal => (),
-        }
-        match new_size.rows.cmp(&current_size.rows) {
-            Ordering::Greater => {
-                let increase_by = new_size.rows - current_size.rows;
-                if let Some(panes_to_resize) = find_increasable_horizontal_chain(
-                    self.panes,
-                    increase_by,
-                    current_size.cols,
-                    current_size.rows,
-                ) {
-                    self.increase_panes_down_and_push_down_adjacents(panes_to_resize, increase_by);
-                    row_difference = new_size.rows as isize - current_size.rows as isize;
-                    current_size.rows = (current_size.rows as isize + row_difference) as usize;
-                    successfully_resized = true;
-                };
-            }
-            Ordering::Less => {
-                let reduce_by = current_size.rows - new_size.rows;
-                if let Some(panes_to_resize) = find_reducible_horizontal_chain(
-                    self.panes,
-                    reduce_by,
-                    current_size.cols,
-                    current_size.rows,
-                ) {
-                    self.reduce_panes_up_and_pull_adjacents_up(panes_to_resize, reduce_by);
-                    row_difference = new_size.rows as isize - current_size.rows as isize;
-                    current_size.rows = (current_size.rows as isize + row_difference) as usize;
-                    successfully_resized = true;
-                };
-            }
-            Ordering::Equal => (),
-        }
-        if successfully_resized {
-            Some((column_difference, row_difference))
-        } else {
-            None
-        }
-    }
-    fn reduce_panes_left_and_pull_adjacents_left(
-        &mut self,
-        panes_to_reduce: Vec<PaneId>,
-        reduce_by: usize,
-    ) {
-        let mut pulled_panes: HashSet<PaneId> = HashSet::new();
-        for pane_id in panes_to_reduce {
-            let (pane_x, pane_y, pane_columns, pane_rows) = {
-                let pane = self.panes.get(&pane_id).unwrap();
-                (pane.x(), pane.y(), pane.columns(), pane.rows())
-            };
-            let panes_to_pull = self.panes.values_mut().filter(|p| {
-                p.x() >= pane_x + pane_columns
-                    && (p.y() <= pane_y && p.y() + p.rows() >= pane_y
-                        || p.y() >= pane_y && p.y() + p.rows() <= pane_y + pane_rows)
-            });
-            for pane in panes_to_pull {
-                if !pulled_panes.contains(&pane.pid()) {
-                    pane.pull_left(reduce_by);
-                    pulled_panes.insert(pane.pid());
-                }
-            }
-            self.reduce_pane_width_left(&pane_id, reduce_by);
-        }
-    }
-    fn reduce_panes_up_and_pull_adjacents_up(
-        &mut self,
-        panes_to_reduce: Vec<PaneId>,
-        reduce_by: usize,
-    ) {
-        let mut pulled_panes: HashSet<PaneId> = HashSet::new();
-        for pane_id in panes_to_reduce {
-            let (pane_x, pane_y, pane_columns, pane_rows) = {
-                let pane = self.panes.get(&pane_id).unwrap();
-                (pane.x(), pane.y(), pane.columns(), pane.rows())
-            };
-            let panes_to_pull = self.panes.values_mut().filter(|p| {
-                p.y() >= pane_y + pane_rows
-                    && (p.x() <= pane_x && p.x() + p.columns() >= pane_x
-                        || p.x() >= pane_x && p.x() + p.columns() <= pane_x + pane_columns)
-            });
-            for pane in panes_to_pull {
-                if !pulled_panes.contains(&pane.pid()) {
-                    pane.pull_up(reduce_by);
-                    pulled_panes.insert(pane.pid());
-                }
-            }
-            self.reduce_pane_height_up(&pane_id, reduce_by);
-        }
-    }
-    fn increase_panes_down_and_push_down_adjacents(
-        &mut self,
-        panes_to_increase: Vec<PaneId>,
-        increase_by: usize,
-    ) {
-        let mut pushed_panes: HashSet<PaneId> = HashSet::new();
-        for pane_id in panes_to_increase {
-            let (pane_x, pane_y, pane_columns, pane_rows) = {
-                let pane = self.panes.get(&pane_id).unwrap();
-                (pane.x(), pane.y(), pane.columns(), pane.rows())
-            };
-            let panes_to_push = self.panes.values_mut().filter(|p| {
-                p.y() >= pane_y + pane_rows
-                    && (p.x() <= pane_x && p.x() + p.columns() >= pane_x
-                        || p.x() >= pane_x && p.x() + p.columns() <= pane_x + pane_columns)
-            });
-            for pane in panes_to_push {
-                if !pushed_panes.contains(&pane.pid()) {
-                    pane.push_down(increase_by);
-                    pushed_panes.insert(pane.pid());
-                }
-            }
-            self.increase_pane_height_down(&pane_id, increase_by);
-        }
-    }
-    fn increase_panes_right_and_push_adjacents_right(
-        &mut self,
-        panes_to_increase: Vec<PaneId>,
-        increase_by: usize,
-    ) {
-        let mut pushed_panes: HashSet<PaneId> = HashSet::new();
-        for pane_id in panes_to_increase {
-            let (pane_x, pane_y, pane_columns, pane_rows) = {
-                let pane = self.panes.get(&pane_id).unwrap();
-                (pane.x(), pane.y(), pane.columns(), pane.rows())
-            };
-            let panes_to_push = self.panes.values_mut().filter(|p| {
-                p.x() >= pane_x + pane_columns
-                    && (p.y() <= pane_y && p.y() + p.rows() >= pane_y
-                        || p.y() >= pane_y && p.y() + p.rows() <= pane_y + pane_rows)
-            });
-            for pane in panes_to_push {
-                if !pushed_panes.contains(&pane.pid()) {
-                    pane.push_right(increase_by);
-                    pushed_panes.insert(pane.pid());
-                }
-            }
-            self.increase_pane_width_right(&pane_id, increase_by);
-        }
-    }
-    fn reduce_pane_height_up(&mut self, id: &PaneId, count: usize) {
-        let pane = self.panes.get_mut(id).unwrap();
-        pane.reduce_height_up(count);
-        if let PaneId::Terminal(pid) = id {
-            self.os_api.set_terminal_size_using_fd(
-                *pid,
-                pane.get_content_columns() as u16,
-                pane.get_content_rows() as u16,
-            );
-        }
-    }
-    fn increase_pane_height_down(&mut self, id: &PaneId, count: usize) {
-        let pane = self.panes.get_mut(id).unwrap();
-        pane.increase_height_down(count);
-        if let PaneId::Terminal(pid) = pane.pid() {
-            self.os_api.set_terminal_size_using_fd(
-                pid,
-                pane.get_content_columns() as u16,
-                pane.get_content_rows() as u16,
-            );
-        }
-    }
-    fn increase_pane_width_right(&mut self, id: &PaneId, count: usize) {
-        let pane = self.panes.get_mut(id).unwrap();
-        pane.increase_width_right(count);
-        if let PaneId::Terminal(pid) = pane.pid() {
-            self.os_api.set_terminal_size_using_fd(
-                pid,
-                pane.get_content_columns() as u16,
-                pane.get_content_rows() as u16,
->>>>>>> fde38dcb
             );
         }
         */
@@ -310,23 +95,11 @@
         //self.apply_spans(&spans);
         Some((new_size.cols, new_size.rows))
     }
-<<<<<<< HEAD
 
     fn layout_direction(&mut self, direction: Direction, new_size: usize) -> Option<()> {
         let spans = self.solve_direction(direction, new_size)?;
         for span in &spans {
             log::info!("ID: {:?}; Size: {}", span.pid, span.size.as_usize());
-=======
-    fn reduce_pane_width_left(&mut self, id: &PaneId, count: usize) {
-        let pane = self.panes.get_mut(id).unwrap();
-        pane.reduce_width_left(count);
-        if let PaneId::Terminal(pid) = pane.pid() {
-            self.os_api.set_terminal_size_using_fd(
-                pid,
-                pane.get_content_columns() as u16,
-                pane.get_content_rows() as u16,
-            );
->>>>>>> fde38dcb
         }
         self.apply_spans(&spans);
         // FIXME: This is beyond stupid. I need to break this code up so this useless return isn't
@@ -334,32 +107,11 @@
         Some(())
     }
 
-<<<<<<< HEAD
     fn solve_direction(&mut self, direction: Direction, space: usize) -> Option<Vec<Span>> {
         let mut grid = Vec::new();
         for boundary in self.grid_boundaries(direction) {
             log::info!("Boundary: {:?}", boundary);
             grid.push(self.spans_in_boundary(direction, boundary));
-=======
-fn find_next_increasable_horizontal_pane(
-    panes: &BTreeMap<PaneId, Box<dyn Pane>>,
-    right_of: &dyn Pane,
-    increase_by: usize,
-) -> Option<PaneId> {
-    let next_pane_candidates = panes.values().filter(
-        |p| p.x() == right_of.x() + right_of.columns() && p.horizontally_overlaps_with(right_of), // TODO: the name here is wrong, it should be vertically_overlaps_with
-    );
-    let resizable_candidates =
-        next_pane_candidates.filter(|p| p.can_increase_height_by(increase_by));
-    resizable_candidates.fold(None, |next_pane_id, p| match next_pane_id {
-        Some(next_pane) => {
-            let next_pane = panes.get(&next_pane).unwrap();
-            if next_pane.y() < p.y() {
-                next_pane_id
-            } else {
-                Some(p.pid())
-            }
->>>>>>> fde38dcb
         }
         let dbg_grid: Vec<Vec<PaneId>> = grid
             .iter()
@@ -367,7 +119,6 @@
             .collect();
         log::info!("Grid: {:#?}\nSpace: {}", dbg_grid, space);
 
-<<<<<<< HEAD
         let constraints: Vec<_> = grid
             .iter()
             .flat_map(|s| constrain_spans(space, s))
@@ -390,69 +141,6 @@
             let mut rounded_size = 0;
             for span in spans.iter_mut() {
                 rounded_size += rounded_sizes[&span.size_var] + GAP_SIZE as isize;
-=======
-fn find_next_increasable_vertical_pane(
-    panes: &BTreeMap<PaneId, Box<dyn Pane>>,
-    below: &dyn Pane,
-    increase_by: usize,
-) -> Option<PaneId> {
-    let next_pane_candidates = panes.values().filter(
-        |p| p.y() == below.y() + below.rows() && p.vertically_overlaps_with(below), // TODO: the name here is wrong, it should be horizontally_overlaps_with
-    );
-    let resizable_candidates =
-        next_pane_candidates.filter(|p| p.can_increase_width_by(increase_by));
-    resizable_candidates.fold(None, |next_pane_id, p| match next_pane_id {
-        Some(next_pane) => {
-            let next_pane = panes.get(&next_pane).unwrap();
-            if next_pane.x() < p.x() {
-                next_pane_id
-            } else {
-                Some(p.pid())
-            }
-        }
-        None => Some(p.pid()),
-    })
-}
-
-fn find_next_reducible_vertical_pane(
-    panes: &BTreeMap<PaneId, Box<dyn Pane>>,
-    below: &dyn Pane,
-    reduce_by: usize,
-) -> Option<PaneId> {
-    let next_pane_candidates = panes.values().filter(
-        |p| p.y() == below.y() + below.rows() && p.vertically_overlaps_with(below), // TODO: the name here is wrong, it should be horizontally_overlaps_with
-    );
-    let resizable_candidates = next_pane_candidates.filter(|p| p.can_reduce_width_by(reduce_by));
-    resizable_candidates.fold(None, |next_pane_id, p| match next_pane_id {
-        Some(next_pane) => {
-            let next_pane = panes.get(&next_pane).unwrap();
-            if next_pane.x() < p.x() {
-                next_pane_id
-            } else {
-                Some(p.pid())
-            }
-        }
-        None => Some(p.pid()),
-    })
-}
-
-fn find_next_reducible_horizontal_pane(
-    panes: &BTreeMap<PaneId, Box<dyn Pane>>,
-    right_of: &dyn Pane,
-    reduce_by: usize,
-) -> Option<PaneId> {
-    let next_pane_candidates = panes.values().filter(
-        |p| p.x() == right_of.x() + right_of.columns() && p.horizontally_overlaps_with(right_of), // TODO: the name here is wrong, it should be vertically_overlaps_with
-    );
-    let resizable_candidates = next_pane_candidates.filter(|p| p.can_reduce_height_by(reduce_by));
-    resizable_candidates.fold(None, |next_pane_id, p| match next_pane_id {
-        Some(next_pane) => {
-            let next_pane = panes.get(&next_pane).unwrap();
-            if next_pane.y() < p.y() {
-                next_pane_id
-            } else {
-                Some(p.pid())
->>>>>>> fde38dcb
             }
             rounded_size -= GAP_SIZE as isize;
             let mut error = space as isize - rounded_size as isize;
@@ -474,7 +162,6 @@
             }
             finalised.extend(spans.iter().map(|s| s.pid));
         }
-<<<<<<< HEAD
         for spans in &mut grid {
             let mut offset = 0;
             for span in spans.iter_mut() {
@@ -483,53 +170,6 @@
                 // FIXME: This could be 1, but the pane render seems to choke on that?
                 if sz < 1 {
                     return None;
-=======
-        None => Some(p.pid()),
-    })
-}
-
-fn find_increasable_horizontal_chain(
-    panes: &BTreeMap<PaneId, Box<dyn Pane>>,
-    increase_by: usize,
-    screen_width: usize,
-    screen_height: usize, // TODO: this is the previous size (make this clearer)
-) -> Option<Vec<PaneId>> {
-    let mut horizontal_coordinate = 0;
-    loop {
-        if horizontal_coordinate == screen_height {
-            return None;
-        }
-
-        match panes
-            .values()
-            .find(|p| p.x() == 0 && p.y() == horizontal_coordinate)
-        {
-            Some(leftmost_pane) => {
-                if !leftmost_pane.can_increase_height_by(increase_by) {
-                    horizontal_coordinate = leftmost_pane.y() + leftmost_pane.rows();
-                    continue;
-                }
-                let mut panes_to_resize = vec![];
-                let mut current_pane = leftmost_pane;
-                loop {
-                    panes_to_resize.push(current_pane.pid());
-                    if current_pane.x() + current_pane.columns() == screen_width {
-                        return Some(panes_to_resize);
-                    }
-                    match find_next_increasable_horizontal_pane(
-                        panes,
-                        current_pane.as_ref(),
-                        increase_by,
-                    ) {
-                        Some(next_pane_id) => {
-                            current_pane = panes.get(&next_pane_id).unwrap();
-                        }
-                        None => {
-                            horizontal_coordinate = leftmost_pane.y() + leftmost_pane.rows();
-                            break;
-                        }
-                    };
->>>>>>> fde38dcb
                 }
                 span.size.set_inner(sz as usize);
                 offset += span.size.as_usize() + GAP_SIZE;
@@ -571,7 +211,6 @@
         let mut spans: Vec<_> = self
             .panes
             .values()
-<<<<<<< HEAD
             .filter(|p| {
                 let s = self.get_span(!direction, p.as_ref());
                 let span_bounds = (s.pos, s.pos + s.size.as_usize());
@@ -585,41 +224,6 @@
             .collect();
         spans.sort_unstable_by_key(|s| s.pos);
         spans
-=======
-            .find(|p| p.y() == 0 && p.x() == vertical_coordinate)
-        {
-            Some(topmost_pane) => {
-                if !topmost_pane.can_increase_width_by(increase_by) {
-                    vertical_coordinate = topmost_pane.x() + topmost_pane.columns();
-                    continue;
-                }
-                let mut panes_to_resize = vec![];
-                let mut current_pane = topmost_pane;
-                loop {
-                    panes_to_resize.push(current_pane.pid());
-                    if current_pane.y() + current_pane.rows() == screen_height {
-                        return Some(panes_to_resize);
-                    }
-                    match find_next_increasable_vertical_pane(
-                        panes,
-                        current_pane.as_ref(),
-                        increase_by,
-                    ) {
-                        Some(next_pane_id) => {
-                            current_pane = panes.get(&next_pane_id).unwrap();
-                        }
-                        None => {
-                            vertical_coordinate = topmost_pane.x() + topmost_pane.columns();
-                            break;
-                        }
-                    };
-                }
-            }
-            None => {
-                return None;
-            }
-        }
->>>>>>> fde38dcb
     }
 
     fn get_span(&self, direction: Direction, pane: &dyn Pane) -> Span {
@@ -645,7 +249,6 @@
         }
     }
 
-<<<<<<< HEAD
     fn apply_spans(&mut self, spans: &[Span]) {
         for span in spans {
             log::info!("Applying span: {:#?}", span);
@@ -661,43 +264,14 @@
                     rows: span.size,
                     ..pane.position_and_size()
                 }),
-=======
-        match panes
-            .values()
-            .find(|p| p.x() == 0 && p.y() == horizontal_coordinate)
-        {
-            Some(leftmost_pane) => {
-                if !leftmost_pane.can_reduce_height_by(reduce_by) {
-                    horizontal_coordinate = leftmost_pane.y() + leftmost_pane.rows();
-                    continue;
-                }
-                let mut panes_to_resize = vec![];
-                let mut current_pane = leftmost_pane;
-                loop {
-                    panes_to_resize.push(current_pane.pid());
-                    if current_pane.x() + current_pane.columns() == screen_width {
-                        return Some(panes_to_resize);
-                    }
-                    match find_next_reducible_horizontal_pane(
-                        panes,
-                        current_pane.as_ref(),
-                        reduce_by,
-                    ) {
-                        Some(next_pane_id) => {
-                            current_pane = panes.get(&next_pane_id).unwrap();
-                        }
-                        None => {
-                            horizontal_coordinate = leftmost_pane.y() + leftmost_pane.rows();
-                            break;
-                        }
-                    };
-                }
->>>>>>> fde38dcb
             }
             if let PaneId::Terminal(pid) = pane.pid() {
                 log::info!("Starting to set {:?} terminal size", pid);
-                self.os_api
-                    .set_terminal_size_using_fd(pid, pane.cols() as u16, pane.rows() as u16);
+                self.os_api.set_terminal_size_using_fd(
+                    pid,
+                    pane.get_content_columns() as u16,
+                    pane.get_content_rows() as u16,
+                );
                 log::info!("Finished setting terminal size!");
             }
         }
@@ -707,7 +281,6 @@
 fn constrain_spans(space: usize, spans: &[Span]) -> HashSet<cassowary::Constraint> {
     let mut constraints = HashSet::new();
 
-<<<<<<< HEAD
     // The first span needs to start at 0
     constraints.insert(spans[0].pos_var | EQ(REQUIRED) | 0.0);
 
@@ -718,42 +291,6 @@
             a.saturating_sub(sz)
         } else {
             a
-=======
-        match panes
-            .values()
-            .find(|p| p.y() == 0 && p.x() == vertical_coordinate)
-        {
-            Some(topmost_pane) => {
-                if !topmost_pane.can_reduce_width_by(increase_by) {
-                    vertical_coordinate = topmost_pane.x() + topmost_pane.columns();
-                    continue;
-                }
-                let mut panes_to_resize = vec![];
-                let mut current_pane = topmost_pane;
-                loop {
-                    panes_to_resize.push(current_pane.pid());
-                    if current_pane.y() + current_pane.rows() == screen_height {
-                        return Some(panes_to_resize);
-                    }
-                    match find_next_reducible_vertical_pane(
-                        panes,
-                        current_pane.as_ref(),
-                        increase_by,
-                    ) {
-                        Some(next_pane_id) => {
-                            current_pane = panes.get(&next_pane_id).unwrap();
-                        }
-                        None => {
-                            vertical_coordinate = topmost_pane.x() + topmost_pane.columns();
-                            break;
-                        }
-                    };
-                }
-            }
-            None => {
-                return None;
-            }
->>>>>>> fde38dcb
         }
     });
 
